--- conflicted
+++ resolved
@@ -37,6 +37,8 @@
 pytest = "^7.1"
 pytest-snapshot = "^0.9"
 lxml = "^4.9"
+asv = "^0.5.1"
+virtualenv = "^20.22.0"
 
 [tool.poetry.group.dev]
 optional = true
@@ -44,16 +46,10 @@
 [tool.poetry.group.dev.dependencies]
 mypy = "^0.981"
 black = "^22.10"
-<<<<<<< HEAD
-lxml = "^4.9"
-asv = "^0.5.1"
-virtualenv = "^20.22.0"
-=======
 isort = "^5.12.0"
 
 [tool.poetry.group.docs]
 optional = true
->>>>>>> 3d6c4a1f
 
 [tool.poetry.group.docs.dependencies]
 pdoc3 = "^0.10"
